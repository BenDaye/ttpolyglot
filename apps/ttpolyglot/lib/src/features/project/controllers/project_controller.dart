--- conflicted
+++ resolved
@@ -31,7 +31,6 @@
   Rxn<Project> get projectObs => _project;
   bool get isLoading => _isLoading.value;
 
-<<<<<<< HEAD
   // Files
   final RxList<PlatformFile> _files = <PlatformFile>[].obs;
   List<PlatformFile> get files => _files.toList();
@@ -75,12 +74,6 @@
     super.onInit();
     projectId = Get.parameters['projectId'] ?? '';
   }
-=======
-  String get title => _project.value?.name ?? '-';
-  String get description => _project.value?.description ?? '-';
-  int get languageCount => _project.value?.allLanguages.length ?? 0;
-  int get translationCount => 0;
->>>>>>> 8941d86c
 
   @override
   void onReady() {
