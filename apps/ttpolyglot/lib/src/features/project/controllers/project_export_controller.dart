import 'dart:convert';
import 'dart:developer';

import 'package:get/get.dart';
import 'package:shared_preferences/shared_preferences.dart';
import 'package:ttpolyglot/src/core/services/service.dart';
import 'package:ttpolyglot_core/core.dart';
<<<<<<< HEAD

class ProjectExportController extends GetxController {
  static ProjectExportController instance(String projectId) {
    return Get.isRegistered<ProjectExportController>(tag: projectId)
        ? Get.find<ProjectExportController>(tag: projectId)
        : Get.put(ProjectExportController(), tag: projectId);
=======
import 'package:ttpolyglot_parsers/parsers.dart';

class ProjectExportController extends GetxController {
  final String projectId;
  ProjectExportController({required this.projectId});

  static ProjectExportController getInstance(String projectId) {
    return Get.isRegistered<ProjectExportController>(tag: projectId)
        ? Get.find<ProjectExportController>(tag: projectId)
        : Get.put(ProjectExportController(projectId: projectId), tag: projectId);
>>>>>>> 8941d86c
  }

  final ProjectServiceImpl _projectService = Get.find<ProjectServiceImpl>();
  final TranslationServiceImpl _translationService = Get.find<TranslationServiceImpl>();
  final ExportServiceImpl _exportService = Get.find<ExportServiceImpl>();

<<<<<<< HEAD
  static Future<String?> exportTranslationsShortcutJson(
    String projectId,
  ) async {
    final controller = instance(projectId);
=======
  @override
  void onInit() {
    super.onInit();

    _initialized();
  }

  Future<void> _initialized() async {
    final (project, entries) = await _getProjectAndEntries(projectId);

    _supportedLanguages.value = project.allLanguages;
    _exportLanguages.value = project.allLanguages;

    _defaultLanguage.value = project.primaryLanguage;
  }

  Future<(Project, List<TranslationEntry>)> _getProjectAndEntries(String projectId) async {
    // 获取项目信息
    final project = await _projectService.getProject(
      projectId,
    );
    if (project == null) {
      throw Exception('项目不存在');
    }

    final entries = await _translationService.getTranslationEntries(
      projectId,
      includeSourceLanguage: true,
    );

    return (project, entries);
  }

  Future<bool> exportTranslationsJson({
    ExportOptions options = const ExportOptions(
      languages: [],
      keyStyle: TranslationKeyStyle.nested,
      separateFirstLevelKeyIntoFiles: false,
      useLanguageCodeAsFolderName: false,
    ),
  }) async {
    final controller = getInstance(projectId);
>>>>>>> 8941d86c

    try {
      final (project, entries) = await controller._getProjectAndEntries(projectId);

      final success = await controller._exportService.exportTranslationsJson(
        project: project,
        entries: entries,
        options: options,
      );
<<<<<<< HEAD
      if (project == null) {
        Get.snackbar('错误', '项目不存在');
        return null;
=======

      return success;
    } catch (error, stackTrace) {
      log('exportTranslationsShortcutJson', error: error, stackTrace: stackTrace, name: 'ProjectExportController');
      Get.snackbar('错误', '导出翻译文件失败: $error');
      return false;
    }
  }

  /// 导出格式
  /// ------------------------------------------------------------
  /// - [FileFormats.json] 表示 JSON 格式
  ///
  /// - [FileFormats.yaml] 表示 YAML 格式
  ///
  /// - [FileFormats.csv] 表示 CSV 格式
  ///
  /// - [FileFormats.arb] 表示 ARB 格式
  ///
  /// - [FileFormats.properties] 表示 Properties 格式
  ///
  /// - [FileFormats.po] 表示 PO 格式
  ///
  /// ------------------------------------------------------------
  final RxString _exportFormat = FileFormats.json.obs;
  String get exportFormat => _exportFormat.value;
  set exportFormat(String value) {
    if (!FileFormats.isSupported(value)) {
      Get.snackbar('错误', '不支持的格式: $value');
      return;
    }
    _exportFormat.value = value;
  }

  /// 支持语言
  final RxList<Language> _supportedLanguages = <Language>[].obs;
  List<Language> get supportedLanguages => _supportedLanguages;
  set supportedLanguages(List<Language> value) {
    _supportedLanguages.value = value;
  }

  /// 导出语言
  final RxList<Language> _exportLanguages = <Language>[].obs;
  List<Language> get exportLanguages => _exportLanguages;

  /// 切换语言
  /// 如果 [_exportLanguages] 包含 [language],
  /// 则从 [_exportLanguages] 中移除 [language]
  /// 否则将 [language] 添加到 [_exportLanguages] 中
  void toggleLanguage(Language language) {
    if (!isSupportedLanguage(language)) {
      if (isActiveLanguage(language)) {
        exportLanguages.remove(language);
>>>>>>> 8941d86c
      }
      return;
    }

    if (isActiveLanguage(language)) {
      exportLanguages.remove(language);
    } else {
      exportLanguages.add(language);
    }
  }

<<<<<<< HEAD
      final savePath = await controller._exportService.exportTranslationsShortcutJsonWithPath(
        project: project,
        entries: entries,
      );

      if (savePath == null) return null;

      Get.snackbar('成功', 'JSON翻译文件导出成功');
      return savePath;
    } catch (error, stackTrace) {
      log('exportTranslationsShortcutJson', error: error, stackTrace: stackTrace, name: 'ProjectExportController');
      Get.snackbar('错误', '导出JSON翻译文件失败: $error');
      return null;
=======
  bool isSupportedLanguage(Language language) {
    return supportedLanguages.contains(language);
  }

  bool isActiveLanguage(Language language) {
    return exportLanguages.contains(language);
  }

  final Rx<Language> _defaultLanguage = Language.zhCN.obs;
  Language get defaultLanguage => _defaultLanguage.value;

  bool isDefaultLanguage(Language language) {
    return language == defaultLanguage;
  }

  /// 导出键值风格
  /// ------------------------------------------------------------
  /// - [TranslationKeyStyle.nested] 表示嵌套键值风格
  ///
  /// - [TranslationKeyStyle.flat] 表示扁平键值风格
  ///
  /// ------------------------------------------------------------
  final Rx<TranslationKeyStyle> _exportKeyStyle = TranslationKeyStyle.nested.obs;
  TranslationKeyStyle get exportKeyStyle => _exportKeyStyle.value;
  set exportKeyStyle(TranslationKeyStyle value) {
    _exportKeyStyle.value = value;
  }

  /// 是否将第一级键值拆分成多个文件
  /// ------------------------------------------------------------
  /// 如果 [_separateFirstLevelKeyIntoFiles] 为 true,
  ///
  /// 则将第一级键值拆分成多个文件
  /// 例如：
  /// - auth.json
  /// - user.json
  /// - settings.json
  /// - ...
  /// ------------------------------------------------------------
  /// 如果 [_separateFirstLevelKeyIntoFiles] 为 false,
  ///
  /// 则将所有键值放在一个文件中
  /// 例如:
  /// - translations.json
  final RxBool _separateFirstLevelKeyIntoFiles = false.obs;
  bool get separateFirstLevelKeyIntoFiles => _separateFirstLevelKeyIntoFiles.value;
  set separateFirstLevelKeyIntoFiles(bool value) {
    if (!_useLanguageCodeAsFolderName.value) {
      _separateFirstLevelKeyIntoFiles.value = false;
      return;
    }
    _separateFirstLevelKeyIntoFiles.value = value;
  }

  /// 是否将 language.code 作为文件夹名
  /// ------------------------------------------------------------
  /// 如果 [_useLanguageCodeAsFolderName] 为 true,
  ///
  /// 且 [_separateFirstLevelKeyIntoFiles] 为 false,
  ///
  /// 则使用 [translations.json] 作为文件名.
  /// 例如:
  /// - en-US/translations.json
  /// - zh-CN/translations.json
  /// - ja-JP/translations.json
  /// - ...
  /// ------------------------------------------------------------
  /// 如果 [_useLanguageCodeAsFolderName] 为 true,
  ///
  /// 且 [_separateFirstLevelKeyIntoFiles] 为 true,
  ///
  /// 则按 [_separateFirstLevelKeyIntoFiles] 的逻辑处理
  /// 例如:
  /// - en-US/auth.json
  /// - en-US/user.json
  /// - en-US/settings.json
  /// - zh-CN/auth.json
  /// - zh-CN/user.json
  /// - zh-CN/settings.json
  /// - ja-JP/auth.json
  /// - ja-JP/user.json
  /// - ja-JP/settings.json
  /// - ...
  ///
  /// ------------------------------------------------------------
  ///
  /// 如果 [_useLanguageCodeAsFolderName] 为 false,
  ///
  /// 则忽略判断 [_separateFirstLevelKeyIntoFiles] 的值,
  ///
  /// 直接使用 [language.code] 作为文件名.
  /// 例如:
  /// - en-US.json
  /// - zh-CN.json
  /// - ja-JP.json
  /// - ...
  final RxBool _useLanguageCodeAsFolderName = false.obs;
  bool get useLanguageCodeAsFolderName => _useLanguageCodeAsFolderName.value;
  set useLanguageCodeAsFolderName(bool value) {
    _useLanguageCodeAsFolderName.value = value;
    _separateFirstLevelKeyIntoFiles.value = false;
  }

  final RxBool _isLoading = false.obs;
  bool get isLoading => _isLoading.value;
  set isLoading(bool value) {
    _isLoading.value = value;
  }

  /// 重置表单
  void _resetForm() {
    _exportFormat.value = FileFormats.json;
    _exportLanguages.value = [];
    _exportKeyStyle.value = TranslationKeyStyle.nested;
    _separateFirstLevelKeyIntoFiles.value = false;
    _useLanguageCodeAsFolderName.value = false;
  }

  Future<void> submitForm() async {
    if (!FileFormats.isSupported(exportFormat)) {
      Get.snackbar('错误', '不支持的格式: $exportFormat');
      return;
    }

    if (exportLanguages.isEmpty) {
      Get.snackbar('错误', '请选择导出语言');
      return;
    }

    if (exportLanguages.length != exportLanguages.toSet().length) {
      Get.snackbar('错误', '导出语言不能重复');
      return;
    }

    _isLoading.value = true;

    try {
      final ExportOptions options = ExportOptions(
        languages: exportLanguages,
        keyStyle: exportKeyStyle,
        separateFirstLevelKeyIntoFiles: separateFirstLevelKeyIntoFiles,
        useLanguageCodeAsFolderName: useLanguageCodeAsFolderName,
      );

      bool success = false;

      switch (exportFormat) {
        case FileFormats.json:
          {
            success = await exportTranslationsJson(options: options);
          }

          break;
        case FileFormats.yaml:
        case FileFormats.csv:
        case FileFormats.arb:
        case FileFormats.properties:
        case FileFormats.po:
        default:
          throw UnimplementedError();
      }

      if (!success) return;

      _resetForm();
      Get.snackbar('成功', '翻译文件导出成功');
    } catch (error, stackTrace) {
      log('submitForm', error: error, stackTrace: stackTrace, name: 'ProjectExportController');
      Get.snackbar('错误', '导出翻译文件失败: $error');
>>>>>>> 8941d86c
    }
  }

  static Future<String?> exportTranslationsShortcutCsv(
    String projectId,
  ) async {
    final controller = instance(projectId);

    try {
      // 获取项目信息
      final project = await controller._projectService.getProject(
        projectId,
      );
      if (project == null) {
        Get.snackbar('错误', '项目不存在');
        return null;
      }

      final entries = await controller._translationService.getTranslationEntries(
        projectId,
        includeSourceLanguage: true,
      );

      final savePath = await controller._exportService.exportTranslationsShortcutCsvWithPath(
        project: project,
        entries: entries,
      );

      if (savePath == null) return null;

      Get.snackbar('成功', 'CSV翻译文件导出成功');
      return savePath;
    } catch (error, stackTrace) {
      log('exportTranslationsShortcutCsv', error: error, stackTrace: stackTrace, name: 'ProjectExportController');
      Get.snackbar('错误', '导出CSV翻译文件失败: $error');
      return null;
    }
  }

  static Future<String?> exportTranslationsShortcutExcel(
    String projectId,
  ) async {
    final controller = instance(projectId);

    try {
      // 获取项目信息
      final project = await controller._projectService.getProject(
        projectId,
      );
      if (project == null) {
        Get.snackbar('错误', '项目不存在');
        return null;
      }

      final entries = await controller._translationService.getTranslationEntries(
        projectId,
        includeSourceLanguage: true,
      );

      final savePath = await controller._exportService.exportTranslationsShortcutExcelWithPath(
        project: project,
        entries: entries,
      );

      if (savePath == null) return null;

      Get.snackbar('成功', 'Excel翻译文件导出成功');
      return savePath;
    } catch (error, stackTrace) {
      log('exportTranslationsShortcutExcel', error: error, stackTrace: stackTrace, name: 'ProjectExportController');
      Get.snackbar('错误', '导出Excel翻译文件失败: $error');
      return null;
    }
  }

  static Future<String?> exportTranslationsShortcutArb(
    String projectId,
  ) async {
    final controller = instance(projectId);

    try {
      // 获取项目信息
      final project = await controller._projectService.getProject(
        projectId,
      );
      if (project == null) {
        Get.snackbar('错误', '项目不存在');
        return null;
      }

      final entries = await controller._translationService.getTranslationEntries(
        projectId,
        includeSourceLanguage: true,
      );

      final savePath = await controller._exportService.exportTranslationsShortcutArbWithPath(
        project: project,
        entries: entries,
      );

      if (savePath == null) return null;

      Get.snackbar('成功', 'ARB翻译文件导出成功');
      return savePath;
    } catch (error, stackTrace) {
      log('exportTranslationsShortcutArb', error: error, stackTrace: stackTrace, name: 'ProjectExportController');
      Get.snackbar('错误', '导出ARB翻译文件失败: $error');
      return null;
    }
  }

  static Future<String?> exportTranslationsShortcutPo(
    String projectId,
  ) async {
    final controller = instance(projectId);

    try {
      // 获取项目信息
      final project = await controller._projectService.getProject(
        projectId,
      );
      if (project == null) {
        Get.snackbar('错误', '项目不存在');
        return null;
      }

      final entries = await controller._translationService.getTranslationEntries(
        projectId,
        includeSourceLanguage: true,
      );

      final savePath = await controller._exportService.exportTranslationsShortcutPoWithPath(
        project: project,
        entries: entries,
      );

      if (savePath == null) return null;

      Get.snackbar('成功', 'PO翻译文件导出成功');
      return savePath;
    } catch (error, stackTrace) {
      log('exportTranslationsShortcutPo', error: error, stackTrace: stackTrace, name: 'ProjectExportController');
      Get.snackbar('错误', '导出PO翻译文件失败: $error');
      return null;
    }
  }

  // 自定义导出相关状态
  final RxSet<String> _selectedLanguages = <String>{}.obs;
  final RxBool _exportOnlyTranslated = true.obs;
  final RxBool _includeStatus = false.obs;
  final RxBool _includeTimestamps = false.obs;
  final RxString _selectedFormat = 'json'.obs;
  final RxBool _isExporting = false.obs;

  // Getters
  Set<String> get selectedLanguages => _selectedLanguages.toSet();
  bool get exportOnlyTranslated => _exportOnlyTranslated.value;
  bool get includeStatus => _includeStatus.value;
  bool get includeTimestamps => _includeTimestamps.value;
  String get selectedFormat => _selectedFormat.value;
  bool get isExporting => _isExporting.value;

  // Setters
  void toggleLanguage(String languageCode) {
    if (_selectedLanguages.contains(languageCode)) {
      _selectedLanguages.remove(languageCode);
    } else {
      _selectedLanguages.add(languageCode);
    }
  }

  void setExportOnlyTranslated(bool value) => _exportOnlyTranslated.value = value;
  void setIncludeStatus(bool value) => _includeStatus.value = value;
  void setIncludeTimestamps(bool value) => _includeTimestamps.value = value;
  void setSelectedFormat(String format) => _selectedFormat.value = format;

  /// 初始化自定义导出设置
  void initializeCustomExport(Project project) {
    // 默认选择所有语言
    _selectedLanguages.clear();
    _selectedLanguages.add(project.defaultLanguage.code);
    _selectedLanguages.addAll(project.targetLanguages.map((lang) => lang.code));

    // 重置其他设置
    _exportOnlyTranslated.value = true;
    _includeStatus.value = false;
    _includeTimestamps.value = false;
    _selectedFormat.value = 'json';
  }

  /// 执行自定义导出
  static Future<String?> exportTranslationsCustom(
    String projectId, {
    required Set<String> selectedLanguages,
    required bool exportOnlyTranslated,
    required bool includeStatus,
    required bool includeTimestamps,
    required String format,
  }) async {
    final controller = instance(projectId);
    controller._isExporting.value = true;

    try {
      // 获取项目信息
      final project = await controller._projectService.getProject(projectId);
      if (project == null) {
        Get.snackbar('错误', '项目不存在');
        return null;
      }

      // 获取翻译条目
      final allEntries = await controller._translationService.getTranslationEntries(
        projectId,
        includeSourceLanguage: true,
      );

      // 过滤选中的语言
      final filteredEntries = allEntries.where((entry) {
        return selectedLanguages.contains(entry.targetLanguage.code);
      }).toList();

      // 过滤未翻译的内容（如果需要）
      final finalEntries = exportOnlyTranslated
          ? filteredEntries.where((entry) => entry.targetText.trim().isNotEmpty).toList()
          : filteredEntries;

      if (finalEntries.isEmpty) {
        Get.snackbar('提示', '没有符合条件的翻译内容');
        return null;
      }

      // 根据格式调用相应的导出方法
      final savePath = await _exportByFormat(
        project: project,
        entries: finalEntries,
        format: format,
        includeStatus: includeStatus,
        includeTimestamps: includeTimestamps,
      );

      if (savePath != null) {
        Get.snackbar('成功', '自定义导出完成');
        return savePath;
      }

      return null;
    } catch (error, stackTrace) {
      log('自定义导出失败', error: error, stackTrace: stackTrace, name: 'ProjectExportController');
      Get.snackbar('错误', '自定义导出失败: $error');
      return null;
    } finally {
      controller._isExporting.value = false;
    }
  }

  /// 根据格式调用相应的导出方法
  static Future<String?> _exportByFormat({
    required Project project,
    required List<TranslationEntry> entries,
    required String format,
    bool includeStatus = false,
    bool includeTimestamps = false,
  }) async {
    final controller = instance(project.id);

    switch (format) {
      case 'json':
        return await controller._exportService.exportTranslationsShortcutJsonWithPath(
          project: project,
          entries: entries,
        );
      case 'csv':
        return await controller._exportService.exportTranslationsShortcutCsvWithPath(
          project: project,
          entries: entries,
        );
      case 'excel':
        return await controller._exportService.exportTranslationsShortcutExcelWithPath(
          project: project,
          entries: entries,
        );
      case 'arb':
        return await controller._exportService.exportTranslationsShortcutArbWithPath(
          project: project,
          entries: entries,
        );
      case 'po':
        return await controller._exportService.exportTranslationsShortcutPoWithPath(
          project: project,
          entries: entries,
        );
      default:
        throw UnsupportedError('不支持的导出格式: $format');
    }
  }

  /// 执行导出并保存历史记录
  static Future<String?> exportTranslationsWithHistory(
    String projectId, {
    required Set<String> selectedLanguages,
    required bool exportOnlyTranslated,
    required bool includeStatus,
    required bool includeTimestamps,
    required String format,
    required Function() onUIUpdate,
  }) async {
    try {
      final savePath = await exportTranslationsCustom(
        projectId,
        selectedLanguages: selectedLanguages,
        exportOnlyTranslated: exportOnlyTranslated,
        includeStatus: includeStatus,
        includeTimestamps: includeTimestamps,
        format: format,
      );

      // 生成导出描述
      final formatName = switch (format.toLowerCase()) {
        'json' => 'JSON',
        'csv' => 'CSV',
        'excel' => 'Excel',
        'arb' => 'ARB',
        'po' => 'PO',
        _ => format.toUpperCase(),
      };

      final languageText = selectedLanguages.length == 1 ? '单语言' : '${selectedLanguages.length} 种语言';
      final translatedText = exportOnlyTranslated ? '（仅已翻译）' : '';

      final description = '$languageText$translatedText - $formatName 格式';

      final filename =
          savePath != null ? savePath.split('/').last : 'translations_${DateTime.now().millisecondsSinceEpoch}.$format';

      // 保存导出历史
      final historyItem = ExportHistoryItem(
        filename: filename,
        description: description,
        timestamp: DateTime.now(),
        success: savePath != null,
        format: format,
        languageCount: selectedLanguages.length,
        filePath: savePath,
      );

      await ExportHistoryCache.saveExportHistory(projectId, historyItem);
      onUIUpdate(); // 触发UI更新

      return savePath;
    } catch (error, stackTrace) {
      log('exportTranslationsWithHistory', error: error, stackTrace: stackTrace, name: 'ProjectExportController');

      // 导出失败时保存失败记录
      final historyItem = ExportHistoryItem(
        filename: '导出失败',
        description: '导出过程中发生错误',
        timestamp: DateTime.now(),
        success: false,
        format: format,
        languageCount: selectedLanguages.length,
      );

      await ExportHistoryCache.saveExportHistory(projectId, historyItem);
      onUIUpdate(); // 触发UI更新

      return null;
    }
  }
}

/// 导出历史记录数据模型
class ExportHistoryItem {
  final String filename;
  final String description;
  final DateTime timestamp;
  final bool success;
  final String format;
  final int languageCount;
  final String? filePath;

  ExportHistoryItem({
    required this.filename,
    required this.description,
    required this.timestamp,
    required this.success,
    required this.format,
    required this.languageCount,
    this.filePath,
  });

  Map<String, dynamic> toJson() {
    return {
      'filename': filename,
      'description': description,
      'timestamp': timestamp.toIso8601String(),
      'success': success,
      'format': format,
      'languageCount': languageCount,
      'filePath': filePath,
    };
  }

  factory ExportHistoryItem.fromJson(Map<String, dynamic> json) {
    return ExportHistoryItem(
      filename: json['filename'],
      description: json['description'],
      timestamp: DateTime.parse(json['timestamp']),
      success: json['success'] ?? false,
      format: json['format'] ?? 'json',
      languageCount: json['languageCount'] ?? 0,
      filePath: json['filePath'],
    );
  }
}

/// 导出历史记录缓存管理
class ExportHistoryCache {
  static const String _cacheKey = 'export_history';
  static const int _maxHistoryPerProject = 5;

  static Future<void> saveExportHistory(String projectId, ExportHistoryItem item) async {
    final prefs = await SharedPreferences.getInstance();
    final key = '$_cacheKey:$projectId';

    // 获取现有历史记录
    final historyList = await getExportHistory(projectId);

    // 添加新记录到开头
    historyList.insert(0, item);

    // 限制每个项目最多5条记录
    if (historyList.length > _maxHistoryPerProject) {
      historyList.removeRange(_maxHistoryPerProject, historyList.length);
    }

    // 保存到缓存
    final jsonList = historyList.map((item) => item.toJson()).toList();
    await prefs.setString(key, jsonEncode(jsonList));
  }

  static Future<List<ExportHistoryItem>> getExportHistory(String projectId) async {
    final prefs = await SharedPreferences.getInstance();
    final key = '$_cacheKey:$projectId';

    final jsonString = prefs.getString(key);
    if (jsonString == null) return [];

    try {
      final jsonList = jsonDecode(jsonString) as List;
      return jsonList.map((json) => ExportHistoryItem.fromJson(json)).toList();
    } catch (e) {
      return [];
    }
  }

  static Future<void> clearExportHistory(String projectId) async {
    final prefs = await SharedPreferences.getInstance();
    final key = '$_cacheKey:$projectId';
    await prefs.remove(key);
  }
}<|MERGE_RESOLUTION|>--- conflicted
+++ resolved
@@ -5,164 +5,43 @@
 import 'package:shared_preferences/shared_preferences.dart';
 import 'package:ttpolyglot/src/core/services/service.dart';
 import 'package:ttpolyglot_core/core.dart';
-<<<<<<< HEAD
 
 class ProjectExportController extends GetxController {
   static ProjectExportController instance(String projectId) {
     return Get.isRegistered<ProjectExportController>(tag: projectId)
         ? Get.find<ProjectExportController>(tag: projectId)
         : Get.put(ProjectExportController(), tag: projectId);
-=======
-import 'package:ttpolyglot_parsers/parsers.dart';
-
-class ProjectExportController extends GetxController {
-  final String projectId;
-  ProjectExportController({required this.projectId});
-
-  static ProjectExportController getInstance(String projectId) {
-    return Get.isRegistered<ProjectExportController>(tag: projectId)
-        ? Get.find<ProjectExportController>(tag: projectId)
-        : Get.put(ProjectExportController(projectId: projectId), tag: projectId);
->>>>>>> 8941d86c
   }
 
   final ProjectServiceImpl _projectService = Get.find<ProjectServiceImpl>();
   final TranslationServiceImpl _translationService = Get.find<TranslationServiceImpl>();
   final ExportServiceImpl _exportService = Get.find<ExportServiceImpl>();
 
-<<<<<<< HEAD
   static Future<String?> exportTranslationsShortcutJson(
     String projectId,
   ) async {
     final controller = instance(projectId);
-=======
-  @override
-  void onInit() {
-    super.onInit();
-
-    _initialized();
-  }
-
-  Future<void> _initialized() async {
-    final (project, entries) = await _getProjectAndEntries(projectId);
-
-    _supportedLanguages.value = project.allLanguages;
-    _exportLanguages.value = project.allLanguages;
-
-    _defaultLanguage.value = project.primaryLanguage;
-  }
-
-  Future<(Project, List<TranslationEntry>)> _getProjectAndEntries(String projectId) async {
-    // 获取项目信息
-    final project = await _projectService.getProject(
-      projectId,
-    );
-    if (project == null) {
-      throw Exception('项目不存在');
-    }
-
-    final entries = await _translationService.getTranslationEntries(
-      projectId,
-      includeSourceLanguage: true,
-    );
-
-    return (project, entries);
-  }
-
-  Future<bool> exportTranslationsJson({
-    ExportOptions options = const ExportOptions(
-      languages: [],
-      keyStyle: TranslationKeyStyle.nested,
-      separateFirstLevelKeyIntoFiles: false,
-      useLanguageCodeAsFolderName: false,
-    ),
-  }) async {
-    final controller = getInstance(projectId);
->>>>>>> 8941d86c
-
-    try {
-      final (project, entries) = await controller._getProjectAndEntries(projectId);
-
-      final success = await controller._exportService.exportTranslationsJson(
+
+    try {
+      // 获取项目信息
+      final project = await controller._projectService.getProject(
+        projectId,
+      );
+      if (project == null) {
+        Get.snackbar('错误', '项目不存在');
+        return null;
+      }
+
+      final entries = await controller._translationService.getTranslationEntries(
+        projectId,
+        includeSourceLanguage: true,
+      );
+
+      final savePath = await controller._exportService.exportTranslationsShortcutJsonWithPath(
         project: project,
         entries: entries,
         options: options,
       );
-<<<<<<< HEAD
-      if (project == null) {
-        Get.snackbar('错误', '项目不存在');
-        return null;
-=======
-
-      return success;
-    } catch (error, stackTrace) {
-      log('exportTranslationsShortcutJson', error: error, stackTrace: stackTrace, name: 'ProjectExportController');
-      Get.snackbar('错误', '导出翻译文件失败: $error');
-      return false;
-    }
-  }
-
-  /// 导出格式
-  /// ------------------------------------------------------------
-  /// - [FileFormats.json] 表示 JSON 格式
-  ///
-  /// - [FileFormats.yaml] 表示 YAML 格式
-  ///
-  /// - [FileFormats.csv] 表示 CSV 格式
-  ///
-  /// - [FileFormats.arb] 表示 ARB 格式
-  ///
-  /// - [FileFormats.properties] 表示 Properties 格式
-  ///
-  /// - [FileFormats.po] 表示 PO 格式
-  ///
-  /// ------------------------------------------------------------
-  final RxString _exportFormat = FileFormats.json.obs;
-  String get exportFormat => _exportFormat.value;
-  set exportFormat(String value) {
-    if (!FileFormats.isSupported(value)) {
-      Get.snackbar('错误', '不支持的格式: $value');
-      return;
-    }
-    _exportFormat.value = value;
-  }
-
-  /// 支持语言
-  final RxList<Language> _supportedLanguages = <Language>[].obs;
-  List<Language> get supportedLanguages => _supportedLanguages;
-  set supportedLanguages(List<Language> value) {
-    _supportedLanguages.value = value;
-  }
-
-  /// 导出语言
-  final RxList<Language> _exportLanguages = <Language>[].obs;
-  List<Language> get exportLanguages => _exportLanguages;
-
-  /// 切换语言
-  /// 如果 [_exportLanguages] 包含 [language],
-  /// 则从 [_exportLanguages] 中移除 [language]
-  /// 否则将 [language] 添加到 [_exportLanguages] 中
-  void toggleLanguage(Language language) {
-    if (!isSupportedLanguage(language)) {
-      if (isActiveLanguage(language)) {
-        exportLanguages.remove(language);
->>>>>>> 8941d86c
-      }
-      return;
-    }
-
-    if (isActiveLanguage(language)) {
-      exportLanguages.remove(language);
-    } else {
-      exportLanguages.add(language);
-    }
-  }
-
-<<<<<<< HEAD
-      final savePath = await controller._exportService.exportTranslationsShortcutJsonWithPath(
-        project: project,
-        entries: entries,
-      );
 
       if (savePath == null) return null;
 
@@ -172,177 +51,6 @@
       log('exportTranslationsShortcutJson', error: error, stackTrace: stackTrace, name: 'ProjectExportController');
       Get.snackbar('错误', '导出JSON翻译文件失败: $error');
       return null;
-=======
-  bool isSupportedLanguage(Language language) {
-    return supportedLanguages.contains(language);
-  }
-
-  bool isActiveLanguage(Language language) {
-    return exportLanguages.contains(language);
-  }
-
-  final Rx<Language> _defaultLanguage = Language.zhCN.obs;
-  Language get defaultLanguage => _defaultLanguage.value;
-
-  bool isDefaultLanguage(Language language) {
-    return language == defaultLanguage;
-  }
-
-  /// 导出键值风格
-  /// ------------------------------------------------------------
-  /// - [TranslationKeyStyle.nested] 表示嵌套键值风格
-  ///
-  /// - [TranslationKeyStyle.flat] 表示扁平键值风格
-  ///
-  /// ------------------------------------------------------------
-  final Rx<TranslationKeyStyle> _exportKeyStyle = TranslationKeyStyle.nested.obs;
-  TranslationKeyStyle get exportKeyStyle => _exportKeyStyle.value;
-  set exportKeyStyle(TranslationKeyStyle value) {
-    _exportKeyStyle.value = value;
-  }
-
-  /// 是否将第一级键值拆分成多个文件
-  /// ------------------------------------------------------------
-  /// 如果 [_separateFirstLevelKeyIntoFiles] 为 true,
-  ///
-  /// 则将第一级键值拆分成多个文件
-  /// 例如：
-  /// - auth.json
-  /// - user.json
-  /// - settings.json
-  /// - ...
-  /// ------------------------------------------------------------
-  /// 如果 [_separateFirstLevelKeyIntoFiles] 为 false,
-  ///
-  /// 则将所有键值放在一个文件中
-  /// 例如:
-  /// - translations.json
-  final RxBool _separateFirstLevelKeyIntoFiles = false.obs;
-  bool get separateFirstLevelKeyIntoFiles => _separateFirstLevelKeyIntoFiles.value;
-  set separateFirstLevelKeyIntoFiles(bool value) {
-    if (!_useLanguageCodeAsFolderName.value) {
-      _separateFirstLevelKeyIntoFiles.value = false;
-      return;
-    }
-    _separateFirstLevelKeyIntoFiles.value = value;
-  }
-
-  /// 是否将 language.code 作为文件夹名
-  /// ------------------------------------------------------------
-  /// 如果 [_useLanguageCodeAsFolderName] 为 true,
-  ///
-  /// 且 [_separateFirstLevelKeyIntoFiles] 为 false,
-  ///
-  /// 则使用 [translations.json] 作为文件名.
-  /// 例如:
-  /// - en-US/translations.json
-  /// - zh-CN/translations.json
-  /// - ja-JP/translations.json
-  /// - ...
-  /// ------------------------------------------------------------
-  /// 如果 [_useLanguageCodeAsFolderName] 为 true,
-  ///
-  /// 且 [_separateFirstLevelKeyIntoFiles] 为 true,
-  ///
-  /// 则按 [_separateFirstLevelKeyIntoFiles] 的逻辑处理
-  /// 例如:
-  /// - en-US/auth.json
-  /// - en-US/user.json
-  /// - en-US/settings.json
-  /// - zh-CN/auth.json
-  /// - zh-CN/user.json
-  /// - zh-CN/settings.json
-  /// - ja-JP/auth.json
-  /// - ja-JP/user.json
-  /// - ja-JP/settings.json
-  /// - ...
-  ///
-  /// ------------------------------------------------------------
-  ///
-  /// 如果 [_useLanguageCodeAsFolderName] 为 false,
-  ///
-  /// 则忽略判断 [_separateFirstLevelKeyIntoFiles] 的值,
-  ///
-  /// 直接使用 [language.code] 作为文件名.
-  /// 例如:
-  /// - en-US.json
-  /// - zh-CN.json
-  /// - ja-JP.json
-  /// - ...
-  final RxBool _useLanguageCodeAsFolderName = false.obs;
-  bool get useLanguageCodeAsFolderName => _useLanguageCodeAsFolderName.value;
-  set useLanguageCodeAsFolderName(bool value) {
-    _useLanguageCodeAsFolderName.value = value;
-    _separateFirstLevelKeyIntoFiles.value = false;
-  }
-
-  final RxBool _isLoading = false.obs;
-  bool get isLoading => _isLoading.value;
-  set isLoading(bool value) {
-    _isLoading.value = value;
-  }
-
-  /// 重置表单
-  void _resetForm() {
-    _exportFormat.value = FileFormats.json;
-    _exportLanguages.value = [];
-    _exportKeyStyle.value = TranslationKeyStyle.nested;
-    _separateFirstLevelKeyIntoFiles.value = false;
-    _useLanguageCodeAsFolderName.value = false;
-  }
-
-  Future<void> submitForm() async {
-    if (!FileFormats.isSupported(exportFormat)) {
-      Get.snackbar('错误', '不支持的格式: $exportFormat');
-      return;
-    }
-
-    if (exportLanguages.isEmpty) {
-      Get.snackbar('错误', '请选择导出语言');
-      return;
-    }
-
-    if (exportLanguages.length != exportLanguages.toSet().length) {
-      Get.snackbar('错误', '导出语言不能重复');
-      return;
-    }
-
-    _isLoading.value = true;
-
-    try {
-      final ExportOptions options = ExportOptions(
-        languages: exportLanguages,
-        keyStyle: exportKeyStyle,
-        separateFirstLevelKeyIntoFiles: separateFirstLevelKeyIntoFiles,
-        useLanguageCodeAsFolderName: useLanguageCodeAsFolderName,
-      );
-
-      bool success = false;
-
-      switch (exportFormat) {
-        case FileFormats.json:
-          {
-            success = await exportTranslationsJson(options: options);
-          }
-
-          break;
-        case FileFormats.yaml:
-        case FileFormats.csv:
-        case FileFormats.arb:
-        case FileFormats.properties:
-        case FileFormats.po:
-        default:
-          throw UnimplementedError();
-      }
-
-      if (!success) return;
-
-      _resetForm();
-      Get.snackbar('成功', '翻译文件导出成功');
-    } catch (error, stackTrace) {
-      log('submitForm', error: error, stackTrace: stackTrace, name: 'ProjectExportController');
-      Get.snackbar('错误', '导出翻译文件失败: $error');
->>>>>>> 8941d86c
     }
   }
 
