--- conflicted
+++ resolved
@@ -1,10 +1,7 @@
 import 'package:flutter/material.dart';
 import 'package:get/get.dart';
-<<<<<<< HEAD
+import 'package:google_fonts/google_fonts.dart';
 import 'package:ttpolyglot/src/core/utils/file_save_util.dart';
-=======
-import 'package:google_fonts/google_fonts.dart';
->>>>>>> 8941d86c
 import 'package:ttpolyglot/src/core/widgets/clickable_stat_card.dart';
 import 'package:ttpolyglot/src/features/features.dart';
 import 'package:ttpolyglot_core/core.dart';
@@ -102,7 +99,6 @@
                             style: Theme.of(context).textTheme.titleLarge,
                           ),
                           const SizedBox(height: 16.0),
-<<<<<<< HEAD
                           LayoutBuilder(
                             builder: (context, constraints) {
                               // 响应式列数：小屏幕2列，中等屏幕3列，大屏幕5列
@@ -329,42 +325,6 @@
                                 ],
                               );
                             },
-=======
-                          Row(
-                            children: [
-                              Expanded(
-                                child: ClickableStatCard(
-                                  title: 'JSON',
-                                  subtitle: '适合开发使用',
-                                  icon: Icons.code,
-                                  color: Colors.blue,
-                                  onTap: () {
-                                    ProjectExportController.getInstance(projectId).exportTranslationsJson();
-                                  },
-                                ),
-                              ),
-                              const SizedBox(width: 16.0),
-                              Expanded(
-                                child: ClickableStatCard(
-                                  title: 'CSV',
-                                  subtitle: '适合批量编辑',
-                                  icon: Icons.table_chart,
-                                  color: Colors.green,
-                                  onTap: () {},
-                                ),
-                              ),
-                              const SizedBox(width: 16.0),
-                              Expanded(
-                                child: ClickableStatCard(
-                                  title: 'Excel',
-                                  subtitle: '适合数据分析',
-                                  icon: Icons.table_view,
-                                  color: Colors.orange,
-                                  onTap: () {},
-                                ),
-                              ),
-                            ],
->>>>>>> 8941d86c
                           ),
                         ],
                       ),
@@ -375,7 +335,6 @@
 
                   // 自定义导出卡片
                   GetBuilder<ProjectExportController>(
-<<<<<<< HEAD
                     tag: widget.projectId,
                     builder: (exportController) {
                       // 初始化自定义导出选项
@@ -937,150 +896,6 @@
                       ),
                     ),
                   ),
-=======
-                      init: ProjectExportController.getInstance(projectId),
-                      tag: projectId,
-                      builder: (controller) {
-                        return Card(
-                          child: Padding(
-                            padding: const EdgeInsets.all(16.0),
-                            child: Column(
-                              crossAxisAlignment: CrossAxisAlignment.start,
-                              children: [
-                                Text(
-                                  '自定义导出',
-                                  style: Theme.of(context).textTheme.titleLarge,
-                                ),
-                                const SizedBox(height: 16.0),
-
-                                // 格式选择
-                                Text(
-                                  '选择格式',
-                                  style: Theme.of(context).textTheme.titleMedium,
-                                ),
-                                const SizedBox(height: 8.0),
-                                Obx(
-                                  () => Wrap(
-                                    spacing: 8.0,
-                                    runSpacing: 8.0,
-                                    children: FileFormats.allFormats
-                                        .map(
-                                          (format) => FilterChip(
-                                            showCheckmark: false,
-                                            selected: controller.exportFormat == format,
-                                            label: Text(
-                                              '${FileFormats.getDisplayName(format)} (${FileFormats.getFileExtension(format)})',
-                                            ),
-                                            onSelected: (selected) {
-                                              if (selected) {
-                                                controller.exportFormat = format;
-                                              }
-                                            },
-                                            selectedColor:
-                                                Theme.of(context).colorScheme.secondaryContainer.withValues(alpha: 0.5),
-                                          ),
-                                        )
-                                        .toList(),
-                                  ),
-                                ),
-
-                                const SizedBox(height: 16.0),
-
-                                // 语言选择
-                                Text(
-                                  '选择语言',
-                                  style: Theme.of(context).textTheme.titleMedium,
-                                ),
-                                const SizedBox(height: 8.0),
-                                Obx(
-                                  () => Wrap(
-                                    spacing: 8.0,
-                                    runSpacing: 8.0,
-                                    children: controller.supportedLanguages
-                                        .map(
-                                          (lang) => _buildLanguageChip(
-                                            context,
-                                            language: lang,
-                                            isDefault: controller.isDefaultLanguage(lang),
-                                            isSelected: controller.isActiveLanguage(lang),
-                                            onTap: controller.toggleLanguage,
-                                          ),
-                                        )
-                                        .toList(),
-                                  ),
-                                ),
-
-                                const SizedBox(height: 16.0),
-
-                                // 导出选项
-                                Text(
-                                  '导出选项',
-                                  style: Theme.of(context).textTheme.titleMedium,
-                                ),
-                                const SizedBox(height: 8.0),
-                                ...[
-                                  Obx(
-                                    () => _buildExportOption(
-                                      context,
-                                      title: '嵌套键值风格',
-                                      subtitle:
-                                          '当开启时, 导出文件将使用嵌套键值风格 ({ "auth": { "login": "登录" } }), 否则使用扁平风格. 例如: { "auth.login": "登录" }',
-                                      value: controller.exportKeyStyle == TranslationKeyStyle.nested,
-                                      onChanged: (value) {
-                                        if (value) {
-                                          controller.exportKeyStyle = TranslationKeyStyle.nested;
-                                        } else {
-                                          controller.exportKeyStyle = TranslationKeyStyle.flat;
-                                        }
-                                      },
-                                    ),
-                                  ),
-                                  const SizedBox(height: 8.0),
-                                  Obx(
-                                    () => _buildExportOption(
-                                      context,
-                                      title: '创建语言文件夹',
-                                      subtitle:
-                                          '当开启时, 使用语言名称作为文件夹名 (en-US/translations.json), 否则导出文件将使用语言代码作为文件名 (en-US.json).',
-                                      value: controller.useLanguageCodeAsFolderName,
-                                      onChanged: (value) {
-                                        controller.useLanguageCodeAsFolderName = value;
-                                      },
-                                    ),
-                                  ),
-                                  const SizedBox(height: 8.0),
-                                  Obx(
-                                    () => _buildExportOption(
-                                      context,
-                                      title: '创建 namespace 文件夹',
-                                      subtitle:
-                                          '当开启时, 使用语言名称作为文件夹名 (en-US/auth.json), 否则导出文件将使用语言代码作为文件名 (en-US.json).',
-                                      value: controller.separateFirstLevelKeyIntoFiles,
-                                      onChanged: (value) {
-                                        controller.separateFirstLevelKeyIntoFiles = value;
-                                      },
-                                      isDisabled: !controller.useLanguageCodeAsFolderName,
-                                    ),
-                                  ),
-                                ],
-
-                                const SizedBox(height: 16.0),
-
-                                // 导出按钮
-                                SizedBox(
-                                  width: double.infinity,
-                                  child: ElevatedButton.icon(
-                                    onPressed: controller.submitForm,
-                                    icon: const Icon(Icons.download),
-                                    label: const Text('开始导出'),
-                                  ),
-                                ),
-                              ],
-                            ),
-                          ),
-                        );
-                      }),
->>>>>>> 8941d86c
 
                   // 为悬浮导航留出空间
                   const SizedBox(height: 100.0),
@@ -1094,7 +909,6 @@
   }
 
   Widget _buildLanguageChip(
-<<<<<<< HEAD
     BuildContext context,
     dynamic language,
     bool isDefault,
@@ -1445,39 +1259,10 @@
                   style: Theme.of(context).textTheme.bodySmall?.copyWith(
                         color: Theme.of(context).colorScheme.onSurface.withValues(alpha: 0.7),
                       ),
-=======
-    BuildContext context, {
-    required Language language,
-    required bool isDefault,
-    required void Function(Language) onTap,
-    required bool isSelected,
-  }) {
-    return FilterChip(
-      showCheckmark: false,
-      selected: isSelected,
-      label: Row(
-        crossAxisAlignment: CrossAxisAlignment.center,
-        mainAxisSize: MainAxisSize.min,
-        spacing: 8.0,
-        children: [
-          Container(
-            padding: const EdgeInsets.symmetric(horizontal: 8.0, vertical: 4.0),
-            decoration: BoxDecoration(
-              color: Theme.of(context).colorScheme.secondaryContainer,
-              borderRadius: BorderRadius.circular(8.0),
-            ),
-            child: Center(
-              child: Text(
-                language.code,
-                style: GoogleFonts.notoSansMono(
-                  fontSize: 12.0,
-                  fontWeight: FontWeight.bold,
->>>>>>> 8941d86c
                 ),
-              ),
+              ],
             ),
           ),
-<<<<<<< HEAD
           IconButton(
             onPressed: item.filePath != null && item.success
                 ? () async {
@@ -1500,33 +1285,8 @@
             icon: const Icon(Icons.download),
             tooltip: item.filePath != null && item.success ? '下载' : '文件不可用',
           ),
-=======
-          Text(language.nativeName),
->>>>>>> 8941d86c
         ],
       ),
-      onSelected: (selected) {
-        onTap(language);
-      },
-      selectedColor: Theme.of(context).colorScheme.secondaryContainer.withValues(alpha: 0.5),
-    );
-  }
-
-  Widget _buildExportOption(
-    BuildContext context, {
-    required String title,
-    required String subtitle,
-    required bool value,
-    required ValueChanged<bool> onChanged,
-    bool isDisabled = false,
-  }) {
-    return SwitchListTile(
-      title: Text(title),
-      subtitle: Text(subtitle),
-      isThreeLine: true,
-      value: value,
-      onChanged: isDisabled ? null : onChanged,
-      dense: true,
     );
   }
 }