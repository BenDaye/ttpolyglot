--- conflicted
+++ resolved
@@ -34,11 +34,7 @@
 
 class ExportServiceImplDesktop {
   /// 使用 isolate 导出翻译文件
-<<<<<<< HEAD
   static Future<String?> exportTranslationsShortcutJson({
-=======
-  static Future<bool> exportTranslationsJson({
->>>>>>> 8941d86c
     required Project project,
     required List<TranslationEntry> entries,
     ExportOptions options = const ExportOptions(
